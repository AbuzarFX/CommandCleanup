--- conflicted
+++ resolved
@@ -123,10 +123,6 @@
                             if (options['command'] && (msg.id == (options.command.id || options.command))) continue;
 
                             if (msg.pinned && !filters.has('PINNED')) continue;
-<<<<<<< HEAD
-=======
-                            else if (filters.bitfield == Filters.ALL) _collected.push(id);
->>>>>>> 1e39bef2
                             else if (msg.matches(filters, options)) _collected.push(id);
 
                             continue;
